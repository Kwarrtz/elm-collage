module Collage.Render exposing (svg, svgBox)

{-| Technically, it should be possible to use different backends to render a collage,
but we only provide a Svg backend here.

@docs svg, svgBox

-}

import Collage exposing (Collage, Point)
import Collage.Core as Core
import Collage.Layout as Layout
import Collage.Text as Text exposing (Text)
import Color exposing (Color)
import Html exposing (Html)
import List
import String
import Svg exposing (Attribute, Svg)
import Svg.Attributes as Svg
import Svg.Events as Svg
import Tuple


{-| Render a collage as Svg in a view box of given width and height,
and the origin in the center.

_Maybe this will be removed from the next major version.
Please open an issue if you want to keep this._

-}
svgBox : ( Float, Float ) -> Collage msg -> Html msg
svgBox ( width, height ) collage =
    svgAbsolute ( width, height ) <|
        Collage.shift ( width / 2, -height / 2 ) collage


{-| Take a collage and render it to Html using Svg.

It uses the automatically calculated envelope from the Collage.Layout module as the view box.

-}
svg : Collage msg -> Html msg
svg collage =
    svgAbsolute ( Layout.width collage, Layout.height collage ) <|
        Layout.align Layout.topLeft collage


svgAbsolute : ( Float, Float ) -> Collage msg -> Html msg
svgAbsolute ( width, height ) collage =
    let
        w =
            toString width

        h =
            toString height
    in
    Html.div
        []
        [ Svg.svg
            [ Svg.width w
            , Svg.height h
            , Svg.version "1.1"
            ]
            [ render collage ]
        ]


render : Collage msg -> Svg msg
render collage =
    case collage.basic of
        Core.Path style path ->
            case path of
                Core.Polyline ps ->
                    Svg.polyline
                        ((Svg.points <| decodePoints ps)
                            :: attrs collage
                            ++ events collage
                        )
                        []

        Core.Shape ( fill, line ) shape ->
            case shape of
                Core.Polygon ps ->
                    Svg.polygon
                        ((Svg.points <| decodePoints ps)
                            :: attrs collage
                            ++ events collage
                        )
                        []

                Core.Circle r ->
                    Svg.circle
                        ((Svg.r <| toString r)
                            :: attrs collage
                            ++ events collage
                        )
                        []

                Core.Ellipse rx ry ->
                    Svg.ellipse
                        ([ Svg.rx <| toString rx
                         , Svg.ry <| toString ry
                         ]
                            ++ attrs collage
                            ++ events collage
                        )
                        []

                Core.Rectangle w h r ->
                    Svg.rect
                        ([ Svg.rx <| toString r
                         , Svg.ry <| toString r
                         ]
                            ++ box w h
                            ++ attrs collage
                            ++ events collage
                        )
                        []

                Core.Loop path ->
                    --NOTE: Use the same rendering as for a path
                    render { collage | basic = Core.Path line path }

        Core.Text _ (Core.Chunk style str) ->
            Svg.text_
                (attrs collage ++ events collage)
                [ Svg.text str ]

        Core.Image ( w, h ) url ->
            Svg.image
                (Svg.xlinkHref url
                    :: box w h
                    ++ attrs collage
                    ++ events collage
                )
                []

        Core.Html ( w, h ) html ->
            Svg.foreignObject
                (box w h
                    ++ attrs collage
                    ++ events collage
                )
                [ html ]

        Core.Group collages ->
            --NOTE: Order of collages is reversed here!
            Svg.g (attrs collage ++ events collage) <|
                List.foldl (\col res -> render col :: res) [] collages

        Core.Subcollage fore back ->
            --NOTE: Rendering a subcollage is the same as rendering a group, only layout calculations in `Collage.Layout` differ.
            render { collage | basic = Core.Group [ fore, back ] }


box : Float -> Float -> List (Attribute msg)
box w h =
    [ Svg.width <| toString w
    , Svg.height <| toString h
    , Svg.x <| toString (-w / 2)
    , Svg.y <| toString (-h / 2)
    ]


events : Collage msg -> List (Attribute msg)
events { handlers } =
    List.map (uncurry Svg.on) handlers


attrs : Collage msg -> List (Attribute msg)
attrs collage =
    case collage.basic of
        Core.Path line _ ->
            [ Svg.stroke <| decodeFill line.fill
            , Svg.strokeOpacity <| decodeFillOpacity line.fill
            , Svg.strokeWidth <| toString line.thickness
            , Svg.strokeLinecap <| decodeCap line.cap
            , Svg.strokeLinejoin <| decodeJoin line.join
            , Svg.fill <| "none"
            , Svg.opacity <| toString collage.opacity
            , Svg.transform <| decodeTransform collage
            , Svg.strokeDashoffset <| toString line.dashPhase
            , Svg.strokeDasharray <| decodeDashing line.dashPattern
            ]

        Core.Shape ( fill, line ) _ ->
            [ Svg.fill <| decodeFill fill
            , Svg.fillOpacity <| decodeFillOpacity fill
            , Svg.stroke <| decodeFill line.fill
            , Svg.strokeOpacity <| decodeFillOpacity line.fill
            , Svg.strokeWidth <| toString line.thickness
            , Svg.strokeLinecap <| decodeCap line.cap
            , Svg.strokeLinejoin <| decodeJoin line.join
            , Svg.opacity <| toString collage.opacity
            , Svg.transform <| decodeTransform collage
            , Svg.strokeDashoffset <| toString line.dashPhase
            , Svg.strokeDasharray <| decodeDashing line.dashPattern
            ]

        Core.Text _ (Core.Chunk style str) ->
            [ Svg.fill <| decodeFill (Core.Uniform style.color)
            , Svg.fontFamily <|
                case style.typeface of
                    Text.Serif ->
                        "serif"

                    Text.Sansserif ->
                        "sans-serif"

                    Text.Monospace ->
                        "monospace"

                    Text.Font name ->
                        name
            , Svg.fontSize <| toString style.size
            , Svg.fontWeight <|
                case style.weight of
                    Text.Thin ->
                        "200"

                    Text.Light ->
                        "300"

                    Text.Regular ->
                        "normal"

                    Text.Medium ->
                        "500"

                    Text.SemiBold ->
                        "600"

                    Text.Bold ->
                        "bold"

                    Text.Black ->
                        "800"
            , Svg.fontStyle <|
                case style.shape of
                    Text.Upright ->
                        "normal"

                    Text.SmallCaps ->
                        "normal"

                    Text.Slanted ->
                        "oblique"

                    Text.Italic ->
                        "italic"
            , Svg.fontVariant <|
                case style.shape of
                    Text.SmallCaps ->
                        "small-caps"

                    _ ->
                        "normal"
            , Svg.textDecoration <|
                case style.line of
                    Text.None ->
                        "none"

                    Text.Under ->
                        "underline"

                    Text.Over ->
                        "overline"

                    Text.Through ->
                        "line-through"
            , Svg.textAnchor <| "middle"
            , Svg.dominantBaseline "middle"
            , Svg.transform <| decodeTransform collage
            ]

        _ ->
            [ Svg.transform <| decodeTransform collage ]


decodeCap : Collage.LineCap -> String
decodeCap cap =
    case cap of
        Collage.Round ->
            "round"

        Collage.Padded ->
            "square"

        Collage.Flat ->
            "butt"


decodeJoin : Collage.LineJoin -> String
decodeJoin join =
    case join of
        Collage.Smooth ->
            "round"

        Collage.Sharp ->
            "miter"

        Collage.Clipped ->
            "bevel"


decodePoints : List Point -> String
decodePoints ps =
    ps |> List.map (\( x, y ) -> String.join "," [ toString x, toString -y ]) |> String.join " "


decodeTransform : Collage msg -> String
decodeTransform collage =
    let
        dx =
            toString <| Tuple.first collage.shift
<<<<<<< HEAD

        dy =
            toString <| -(Tuple.second collage.shift)
=======

        dy =
            toString <| -(Tuple.second collage.shift)

        r =
            toString <| -collage.rotation / 2 / pi * 360
>>>>>>> 9d678f8a

        sx =
            toString <| Tuple.first collage.scale

        sy =
            toString <| Tuple.second collage.scale
    in
    String.concat
<<<<<<< HEAD
        [ "translate(", dx, ",", dy, ") rotate(", theta, ") scale(", scale, ")" ]
=======
        [ "translate(", dx, ",", dy, ") scale(", sx, ",", sy, ") rotate(", r, ")" ]
>>>>>>> 9d678f8a


decodeFill : Core.FillStyle -> String
decodeFill fs =
    case fs of
        Core.Uniform c ->
            decodeColor c

        Core.Transparent ->
            "none"


decodeFillOpacity : Core.FillStyle -> String
decodeFillOpacity fs =
    case fs of
        Core.Uniform c ->
            decodeOpacity c

        Core.Transparent ->
            "0"


decodeColor : Color -> String
decodeColor c =
    let
        { red, green, blue } =
            Color.toRgb c

        r =
            toString red

        g =
            toString green

        b =
            toString blue
    in
    String.concat [ "rgb(", r, ",", g, ",", b, ")" ]


decodeOpacity : Color -> String
decodeOpacity c =
    let
        { alpha } =
            Color.toRgb c
    in
    toString alpha


decodeDashing : List ( Int, Int ) -> String
decodeDashing ds =
    let
        decodeOnOff ( x, y ) =
            String.join "," [ toString x, toString y ]
    in
    ds
        |> List.map decodeOnOff
        |> String.join " "<|MERGE_RESOLUTION|>--- conflicted
+++ resolved
@@ -313,18 +313,12 @@
     let
         dx =
             toString <| Tuple.first collage.shift
-<<<<<<< HEAD
 
         dy =
             toString <| -(Tuple.second collage.shift)
-=======
-
-        dy =
-            toString <| -(Tuple.second collage.shift)
 
         r =
             toString <| -collage.rotation / 2 / pi * 360
->>>>>>> 9d678f8a
 
         sx =
             toString <| Tuple.first collage.scale
@@ -333,11 +327,7 @@
             toString <| Tuple.second collage.scale
     in
     String.concat
-<<<<<<< HEAD
-        [ "translate(", dx, ",", dy, ") rotate(", theta, ") scale(", scale, ")" ]
-=======
         [ "translate(", dx, ",", dy, ") scale(", sx, ",", sy, ") rotate(", r, ")" ]
->>>>>>> 9d678f8a
 
 
 decodeFill : Core.FillStyle -> String
